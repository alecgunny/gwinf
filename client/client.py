import time
import typing
from collections import defaultdict

from tritonclient import grpc as triton
from stillwater.client import StreamingInferenceClient

from utils import get_inference_stats, log, parse_args, Pipeline



def main(
    url: str,
    model_name: str,
    model_version: int,
    sequence_id: int,
    kernel_stride: float,
    channels: typing.Optional[typing.Dict[str, typing.List[str]]] = None,
    data_dirs: typing.Optional[typing.Dict[str, str]] = None,
    file_patterns: typing.Optional[typing.Dict[str, str]] = None,
    use_dummy: bool = False,
    num_iterations: int = 10000,
    num_warm_ups: int = 50
):
    client = StreamingInferenceClient(
        url=url,
        model_name=model_name,
        model_version=model_version,
        name="client",
        sequence_id=sequence_id
    )
    processes = [client]
    t0 = None

    # do imports here in case you don't have gwpy
    if use_dummy:
        from stillwater.data_generator import DummyDataGenerator
        def _get_data_gen(name):
            return DummyDataGenerator(
                clients.inputs[name].shape()[1:],
                name,
                sample_rate=4000
            )
    else:
        from stillwater.data_generator import LowLatencyFrameGenerator
        def _get_data_gen(name):
            return LowLatencyFrameGenerator(
                data_dirs[name],
                channels[name],
                sample_rate[4000],
                kernel_stride=kernel_stride,
                t0=t0,
                file_pattern=file_patterns[name],
                name=name
            )

    for input_name in client.inputs:
        data_gen = _get_data_gen(name)
        if not use_dummy:
            t0 = data_gen._generator_fn.t0
        client.add_parent(data_gen)
        processes.append(data_gen)

<<<<<<< HEAD
#     if use_dummy:
#         dummy_gen = DummyDataGenerator(
#             x.shape()[1:], name, sample_rate=4000
#         )
#     else:
#         dummy_gen = LowLatencyFrameGenerator(
#             data_dirs[name],
#             channels[name],
#             sample_rate=4000,
#             kernel_stride=kernel_stride,
#             t0=t0,
#             file_pattern=file_patterns[name],
#             name=name
#         )
#     dummy_pipe = pipe(dummy_gen, "main")
#     dummy_pipeline = Pipeline([dummy_gen], {"main": dummy_pipe})
#     dummy_gen.start()
#     start_time = time.time()
#     packages_recvd = 0
#     while time.time() - start_time < 10:
#         package = dummy_pipeline.get()
#         if package is not None:
#             packages_recvd += 1
#     throughput = packages_recvd / 10
#     log.info(f"Data generation throughput: {throughput:0.2f} frames/s")
#     dummy_pipeline.cleanup()

=======
    # now build and start our real pipeline
>>>>>>> b846acfd
    out_pipes = {}
    for output in client.outputs:
        out_pipes[output.name()] = client.add_child(output.name())

    with Pipeline(processes, out_pipes) as pipeline:
        packages_recvd = 0
        log.info(f"Warming up for {num_warm_ups} batches")
        for i in range(num_warm_ups):
            package = pipeline.get(timeout=1)
            if package is None:
                continue
            packages_recvd += 1

        if packages_recvd == 0:
            raise RuntimeError("Nothing ever showed up!")
        log.info(f"Warmed up with {packages_recvd}")

        initial_server_stats = get_inference_stats(client)
        average_latency, packages_recvd = 0, 0
        while packages_recvd < num_iterations:
            package = pipeline.get(timeout=0.1)
            if package is None:
                continue

            latency, throughput = 0, 0
            for pack in package.values():
                l, t = pack.t0
                throughput += t
                latency += l
            throughput /= len(package)
            latency /= len(package)
            average_latency += (latency - average_latency) / (i + 1)

            msg = "Average latency: {} us, Average Throughput: {} frames/s".format(
                int(average_latency * 10**6), throughput
            )
            print(msg, end="\r", flush=True)
            packages_recvd += 1

    print("\r")
    log.info(msg)

    # report on how individual models in the ensemble did
    final_server_stats = get_inference_stats(client)
    for model, fields in final_server_stats.items():
        for field, stats in fields.items():
            init_stats = init_server_stats[model][field]
            total_time = (stats["ns"] - init_stats["ns"])
            total_count = stats["count"] - init_stats["count"]
            average_time = total_time / total_count

            log.info(f"{model}\tAverage {field} time: {average_time}")


if __name__ == "__main__":
    flags = parse_args()
    main(**flags)<|MERGE_RESOLUTION|>--- conflicted
+++ resolved
@@ -47,7 +47,7 @@
             return LowLatencyFrameGenerator(
                 data_dirs[name],
                 channels[name],
-                sample_rate[4000],
+                sample_rate=4000,
                 kernel_stride=kernel_stride,
                 t0=t0,
                 file_pattern=file_patterns[name],
@@ -55,43 +55,12 @@
             )
 
     for input_name in client.inputs:
-        data_gen = _get_data_gen(name)
+        data_gen = _get_data_gen(input_name)
         if not use_dummy:
             t0 = data_gen._generator_fn.t0
         client.add_parent(data_gen)
         processes.append(data_gen)
 
-<<<<<<< HEAD
-#     if use_dummy:
-#         dummy_gen = DummyDataGenerator(
-#             x.shape()[1:], name, sample_rate=4000
-#         )
-#     else:
-#         dummy_gen = LowLatencyFrameGenerator(
-#             data_dirs[name],
-#             channels[name],
-#             sample_rate=4000,
-#             kernel_stride=kernel_stride,
-#             t0=t0,
-#             file_pattern=file_patterns[name],
-#             name=name
-#         )
-#     dummy_pipe = pipe(dummy_gen, "main")
-#     dummy_pipeline = Pipeline([dummy_gen], {"main": dummy_pipe})
-#     dummy_gen.start()
-#     start_time = time.time()
-#     packages_recvd = 0
-#     while time.time() - start_time < 10:
-#         package = dummy_pipeline.get()
-#         if package is not None:
-#             packages_recvd += 1
-#     throughput = packages_recvd / 10
-#     log.info(f"Data generation throughput: {throughput:0.2f} frames/s")
-#     dummy_pipeline.cleanup()
-
-=======
-    # now build and start our real pipeline
->>>>>>> b846acfd
     out_pipes = {}
     for output in client.outputs:
         out_pipes[output.name()] = client.add_child(output.name())
@@ -102,6 +71,7 @@
         for i in range(num_warm_ups):
             package = pipeline.get(timeout=1)
             if package is None:
+                time.sleep(0.1)
                 continue
             packages_recvd += 1
 
@@ -138,12 +108,12 @@
     final_server_stats = get_inference_stats(client)
     for model, fields in final_server_stats.items():
         for field, stats in fields.items():
-            init_stats = init_server_stats[model][field]
-            total_time = (stats["ns"] - init_stats["ns"])
+            init_stats = initial_server_stats[model][field]
+            total_time = stats["ns"] - init_stats["ns"]
             total_count = stats["count"] - init_stats["count"]
-            average_time = total_time / total_count
+            average_time = int(total_time / total_count / 1000)
 
-            log.info(f"{model}\tAverage {field} time: {average_time}")
+            log.info(f"{model}\tAverage {field} time: {average_time} us")
 
 
 if __name__ == "__main__":
